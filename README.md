# Metaforce [![travis-ci](https://secure.travis-ci.org/ejholmes/metaforce.png)](https://secure.travis-ci.org/ejholmes/metaforce)

Metaforce is a Ruby gem for interacting with the [Salesforce Metadata API](http://www.salesforce.com/us/developer/docs/api_meta/index.htm).
The goal of this project is to make the [Migration Tool](http://www.salesforce.com/us/developer/docs/apexcode/Content/apex_deploying_ant.htm) obsolete, favoring Rake over Ant.

[Documentation](http://rubydoc.info/gems/metaforce/frames)

## Installation
```bash
gem install metaforce
```

## Usage
``` ruby
client = Metaforce::Metadata::Client.new :username => 'username',
    :password => 'password',
    :security_token => 'security token')

# Describe the metadata on the organization
client.metadata_objects
# => [{ :child_xml_names => "CustomLabel", :directory_name => "labels" ... }]

# List all custom objects
client.list(:custom_object)
# => [{ :created_by_id => "005U0000000EGpcIAG", :created_by_name => "Eric Holmes", ... }]

# Deploy metadata to the organization
deployment = client.deploy(File.expand_path('path/to/src'))
# => #<Metaforce::Transaction:0x00000102779bf8 @id="04sU0000000WNWoIAO" @type=:deploy> 

# Get the result
deployment.result
# => { :id => "04sU0000000WNWoIAO", :messages => [{ :changed => true ... :success => true }

# Retrieve the metadata components specified in package.xml and unzip to the "retrieved" directory
client.retrieve(File.expand_path('path/to/package.xml')).to('retrieved')
```

## Roadmap
This gem is far from being feature complete. Here's a list of things that still
need to be done.

* Implement command line utility that can watch the directory and deploy when a
  file changes.
* Implement some helper methods for diffing metadata.
* Ability to deploy directly from a git repository.
* And some other stuff that I haven't quite thought of yet...

## Contributing
If you'd like to contribute code, please fork the repository and implement your
feature on a new branch, then send me a pull request with a detailed
description. Please provide applicable rspec specs.

## Version History
<<<<<<< HEAD
**HEAD**

* Implemented CRUD calls.
=======
**0.4.1** (March 8, 2012)

* Bug fixes
>>>>>>> 2733fa03

**0.4.0** (March 2, 2012)

* Various bug fixes and improvements.
* Removed DSL to focus on core functionality.

**0.3.5** (February 11, 2012)

* Allow rake tasks to get credentials from a metaforce.yml file.

**0.3.4** (February 9, 2012)

* Add rake tasks.

**0.3.3** (February 9, 2012)

* Added a logger for logging requests.
* Allow api version to be set when calling `Metaforce::Metadata::Client.describe`.

**0.3.2** (February 3, 2012)

* Improved documentation.
* Added `.status` method to Transaction class.

**0.3.1** (February 3, 2012)

* Dynamically defined helper methods for .list (e.g. `client.list_apex_classes`, `client.list_custom_objects`).
* The `Metaforce::Metadata::Client.describe` method now caches the results to minimize latency. `describe!`
  can be used to force a refresh.

**0.3.0.alpha** (January 29, 2012)

* Ability to retrieve metadata from an organization.
* Added a DSL.

**0.2.0.alpha** (January 28, 2012)

* Gem now supports interacting with the metadata api.

**0.1.0.alpha** (January 10, 2012)

* Ability to parse and modify package.xml files easily.

## License
Copyright (C) 2012  Eric Holmes

This program is free software; you can redistribute it and/or
modify it under the terms of the GNU General Public License
as published by the Free Software Foundation; either version 2
of the License, or (at your option) any later version.

This program is distributed in the hope that it will be useful,
but WITHOUT ANY WARRANTY; without even the implied warranty of
MERCHANTABILITY or FITNESS FOR A PARTICULAR PURPOSE.  See the
GNU General Public License for more details.

You should have received a copy of the GNU General Public License
along with this program; if not, write to the Free Software
Foundation, Inc., 51 Franklin Street, Fifth Floor, Boston, MA  02110-1301, USA.<|MERGE_RESOLUTION|>--- conflicted
+++ resolved
@@ -52,15 +52,13 @@
 description. Please provide applicable rspec specs.
 
 ## Version History
-<<<<<<< HEAD
 **HEAD**
 
 * Implemented CRUD calls.
-=======
+
 **0.4.1** (March 8, 2012)
 
 * Bug fixes
->>>>>>> 2733fa03
 
 **0.4.0** (March 2, 2012)
 
